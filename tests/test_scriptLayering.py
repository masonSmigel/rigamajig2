--- conflicted
+++ resolved
@@ -28,16 +28,6 @@
         """
         Ensure the script layering is resulting in two lists of equal length
         """
-<<<<<<< HEAD
-        with logger.DisableLogger():
-            tempDir = mayaunittest.Settings.temp_dir
-            rigFile = core.newRigEnviornmentFromArchetype(tempDir, "biped", "tempRig")
-
-        for scriptType in [constants.PRE_SCRIPT, constants.POST_SCRIPT, constants.PUB_SCRIPT]:
-            archetypeScriptList = core.GetCompleteScriptList.getScriptList(rigFile, scriptType=scriptType)
-
-            self.assertTrue(len(archetypeScriptList))
-=======
         pass
         # with logger.DisableLogger():
         #     tempDir = mayaunittest.Settings.temp_dir
@@ -59,7 +49,6 @@
         #
         #     # check if the lists are equal.
         #     self.assertEqual(len(archetypeScriptList), len(combinedCheckList))
->>>>>>> 4c30ba8b
 
 
 if __name__ == '__main__':
